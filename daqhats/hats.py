"""
Wraps the global methods from the MCC Hat library for use in Python.
"""
from collections import namedtuple
from ctypes import cdll, Structure, c_ubyte, c_ushort, c_char, c_int, POINTER, \
    CFUNCTYPE, cast, py_object, c_void_p, pointer
from enum import IntEnum

_HAT_CALLBACK = None

class HatIDs(IntEnum):
    """Known MCC HAT IDs."""
    ANY = 0             #: Match any MCC ID in :py:func:`hat_list`
    MCC_118 = 0x0142    #: MCC 118 ID
    MCC_134 = 0x0143    #: MCC 134 ID
    MCC_152 = 0x0144    #: MCC 152 ID

class TriggerModes(IntEnum):
    """Scan trigger input modes."""
    RISING_EDGE = 0     #: Start the scan on a rising edge of TRIG.
    FALLING_EDGE = 1    #: Start the scan on a falling edge of TRIG.
    ACTIVE_HIGH = 2     #: Start the scan any time TRIG is high.
    ACTIVE_LOW = 3      #: Start the scan any time TRIG is low.

class OptionFlags(IntEnum):
    """Scan / read option flags. See individual methods for detailed
    descriptions."""
    DEFAULT = 0x0000         #: Use default behavior.
    NOSCALEDATA = 0x0001     #: Read / write unscaled data.
    NOCALIBRATEDATA = 0x0002 #: Read / write uncalibrated data.
    EXTCLOCK = 0x0004        #: Use an external clock source.
    EXTTRIGGER = 0x0008      #: Use an external trigger source.
    CONTINUOUS = 0x0010      #: Run until explicitly stopped.
    TEMPERATURE = 0x0020     #: Return temperature (MCC 134)

# exception class
class HatError(Exception):
    """
    Exceptions raised for MCC DAQ HAT specific errors.

    Args:
        address (int): the address of the board that caused the exception.
        value (str): the exception description.
    """
    def __init__(self, address, value):
        super(HatError, self).__init__(value)
        self.address = address
        self.value = value
    def __str__(self):
        return "Addr {}: ".format(self.address) + self.value

# HAT info structure class
class _Info(Structure): # pylint: disable=too-few-public-methods
    _fields_ = [("address", c_ubyte),
                ("id", c_ushort),
                ("version", c_ushort),
                ("product_name", c_char * 256)]

# Callback function class
class HatCallback(object):
    """
    DAQ HAT interrupt callback function class.

    This class handles passing Python functions to the shared library as a
    callback.  It stores the user data internally and passes it to the callback
    function to avoid issues with passing the object through the library.

    The callback function should have a single argument (optional) that is a
    Python object the user provides to :py:func:`interrupt_callback_enable` that
    will be passed to the callback function whenever it is called.

    Args:
        function (function): the function to be called when an interrupt occurs.
    """
    def __init__(self, function):
        """
        Store the function and create the CFUNCTYPE.
        """
        if not callable(function):
            raise TypeError("Argument 1 must be a function or method.")
        self.function = function
        self.cbfunctype = CFUNCTYPE(None, c_void_p)
        self.cbfunc = None
        self.user_data = None

    def get_callback_func(self):
        """
        Create a wrapper function without the self argument since that can't
        get passed to the library function, and assign it to a variable to
        avoid it getting garbage collected.
        """
        def func(user_data):
            """
            Function wrapper.
            """
            self.handle_callback()
        self.cbfunc = self.cbfunctype(func)
        return self.cbfunc

    def handle_callback(self):
        """
        This is directly called from the interrupt thread. It calls the user's
        callback, passing the user_data object that gets set with 
        interrupt_callback_enable().
        """
        self.function(self.user_data)

def _load_daqhats_library():
    """
    Load the library
    """
    libname = 'libdaqhats.so.1'
    try:
        lib = cdll.LoadLibrary(libname)
    except: # pylint: disable=bare-except
        lib = 0
    return lib

def hat_list(filter_by_id=0):
    """
    Return a list of detected DAQ HAT boards.

    Scans certain locations for information from the HAT EEPROMs.  Verifies the
    contents are valid HAT EEPROM contents and returns a list of namedtuples
    containing information on the HAT.  Info will only be returned for DAQ HATs.
    The EEPROM contents are stored in /etc/mcc/hats when using the
    daqhats_read_eeproms tool, or in /proc/device-tree in the case of a single
    HAT at address 0.

    Args:
        filter_by_id (int): If this is :py:const:`HatIDs.ANY` return all DAQ
            HATs found.  Otherwise, return only DAQ HATs with ID matching this
            value.

    Returns:
        list: A list of namedtuples, the number of elements match the number of
        DAQ HATs found. Each namedtuple will contain the following field names

        * **address** (int): device address
        * **id** (int): device product ID, identifies the type of DAQ HAT
        * **version** (int): device hardware version
        * **product_name** (str): device product name
    """
    _libc = _load_daqhats_library()
    if _libc == 0:
        return []

    _libc.hat_list.argtypes = [c_ushort, POINTER(_Info)]
    _libc.hat_list.restype = c_int

    # find out how many structs we need
    count = _libc.hat_list(filter_by_id, None)
    if count == 0:
        return []

    # allocate array of Info structs
    my_info = (_Info * count)()

    # get the info
    count = _libc.hat_list(filter_by_id, my_info)

    # create the list of dictionaries to return
    my_list = []
    hat_info = namedtuple('HatInfo',
                          ['address', 'id', 'version', 'product_name'])
    for item in my_info:
        info = hat_info(
            address=item.address,
            id=item.id,
            version=item.version,
            product_name=item.product_name.decode('ascii'))
        my_list.append(info)

    return my_list

def interrupt_state():
    """
    Read the current DAQ HAT interrupt status

    Returns the status of the interrupt signal, True if active or False if
    inactive. The signal can be shared by multiple DAQ HATs so the status of
    each board that may generate an interrupt must be read and the interrupt
    source(s) cleared before the interrupt will become inactive.

    This function only applies when using devices that can generate an
    interrupt:

    * MCC 152

    Returns:
        bool: The interrupt status.
    """
    _libc = _load_daqhats_library()
    if _libc == 0:
        return []

    _libc.hat_interrupt_state.argtypes = []
    _libc.hat_interrupt_state.restype = c_int

    # get the info
    state = _libc.hat_interrupt_state()

    return state == 1

def wait_for_interrupt(timeout):
    """
    Wait for an interrupt from a DAQ HAT to occur.

    Pass a timeout in seconds. Pass -1 to wait forever or 0 to return
    immediately. If the interrupt has not occurred before the timeout elapses
    the function will return 0.

    This function only applies when using devices that can generate an
    interrupt:

    * MCC 152

    Returns:
        bool: The interrupt status - True = interrupt active, False = interrupt
        inactive.
    """
    _libc = _load_daqhats_library()
    if _libc == 0:
        return []

    _libc.hat_wait_for_interrupt.argtypes = [c_int]
    _libc.hat_wait_for_interrupt.restype = c_int

    if timeout == -1:
        timeout_ms = -1
    elif timeout == 0:
        timeout_ms = 0
    else:
        timeout_ms = timeout * 1000

    state = _libc.hat_wait_for_interrupt(timeout_ms)
    return state == 1

def interrupt_callback_enable(callback, user_data):
    """
    Enable an interrupt callback function.

    Set a function that will be called when a DAQ HAT interrupt occurs.

    The function will be called when the DAQ HAT interrupt signal becomes
    active, and cannot be called again until the interrupt signal becomes
    inactive. Active sources become inactive when manually cleared (such as
    reading the digital I/O inputs or clearing the interrupt enable.) If not
    latched, an active source also becomes inactive when the value returns to
    the original value (the value at the source before the interrupt was
    generated.)

    There may only be one callback function at a time; if you call this
    when a function is already set as the callback function then it will be
    replaced with the new function and the old function will no longer be called
    if an interrupt occurs. The data argument to this function will be passed
    to the callback function when it is called.

    The callback function must have the form "callback(user_data)". For
    example: ::

        def my_function(data):
            # This is my callback function.
            print("The interrupt occurred, and returned {}.".format(data))
            data[0] += 1

        value = [0]
        interrupt_enable_callback(my_function, value)

    In this example *my_function()* will be called when the interrupt occurs,
    and the list *value* will be passed as the user_data. Inside the callback it
    will be received as *data*, but will still be the same object so any changes
    made will be present in the original *value*. Every time the interrupt
    occurs *value[0]* will be incremented and a higher number will be printed.

    An integer was not used for *value* because integers are immutable in Python
    so the original *value* would never change.

    The callback may be disabled with :py:func:`interrupt_callback_disable`.

    This function only applies when using devices that can generate an
    interrupt:

    * MCC 152

    Args:
        callback (callback function): The callback function.
        user_data (object)      Optional Python object or data to pass to the
            callback function.

    Raises:
        Exception: Internal error enabling the callback.
    """
    _libc = _load_daqhats_library()
    if _libc == 0:
        return []

    # callback must be an instance of HatCallback; legacy code may already
    # encapsulate it, so handle both cases
    if isinstance(callback, HatCallback):
        my_callback = callback
    else:
        my_callback = HatCallback(callback)

    # function argtype is provided by callback class
    _libc.hat_interrupt_callback_enable.argtypes = [my_callback.cbfunctype,
                                                    c_void_p]
    _libc.hat_interrupt_callback_enable.restype = c_int

    # save the user data in the HatCallback object
    callback.user_data = user_data

    # pass the callback class handler function and void * to the library
<<<<<<< HEAD
    if (_libc.hat_interrupt_callback_enable(my_callback.get_callback_func(),
                                            c_user_data) != 0):
=======
    if (_libc.hat_interrupt_callback_enable(callback.get_callback_func(),
                                            None) != 0):
>>>>>>> 697196dc
        raise Exception("Could not enable callback function.")
    # save reference so it isn't garbage collected
    global _HAT_CALLBACK # pylint: disable=global-statement
    _HAT_CALLBACK = my_callback

def interrupt_callback_disable():
    """
    Disable interrupt callbacks.

    Raises:
        Exception: Internal error disabling the callback.
    """
    _libc = _load_daqhats_library()
    if _libc == 0:
        return []

    _libc.hat_interrupt_callback_disable.argtypes = []
    _libc.hat_interrupt_callback_disable.restype = c_int

    if _libc.hat_interrupt_callback_disable() != 0:
        raise Exception("Could not disable callback function.")

class Hat(object): # pylint: disable=too-few-public-methods
    """
    DAQ HAT base class.

    Args:
        address (int): board address, must be 0-7.

    Raises:
        ValueError: the address is invalid.
    """
    _RESULT_SUCCESS = 0
    _RESULT_BAD_PARAMETER = -1
    _RESULT_BUSY = -2
    _RESULT_TIMEOUT = -3
    _RESULT_LOCK_TIMEOUT = -4
    _RESULT_INVALID_DEVICE = -5
    _RESULT_RESOURCE_UNAVAIL = -6
    _RESULT_COMMS_FAILURE = -7
    _RESULT_UNDEFINED = -10

    def __init__(self, address=0):
        """Initialize the class.  Address must be 0-7."""
        self._initialized = False
        self._address = 0

        # max address value is 7
        if address in range(8):
            self._address = address
        else:
            raise ValueError("Invalid address {}. Must be 0-7.".format(address))

        self._lib = _load_daqhats_library()
        if self._lib == 0:
            raise Exception("daqhats shared library is not installed.")

        self._initialized = True
        return

    def address(self):
        """Return the device address."""
        return self._address<|MERGE_RESOLUTION|>--- conflicted
+++ resolved
@@ -311,13 +311,8 @@
     callback.user_data = user_data
 
     # pass the callback class handler function and void * to the library
-<<<<<<< HEAD
-    if (_libc.hat_interrupt_callback_enable(my_callback.get_callback_func(),
-                                            c_user_data) != 0):
-=======
     if (_libc.hat_interrupt_callback_enable(callback.get_callback_func(),
                                             None) != 0):
->>>>>>> 697196dc
         raise Exception("Could not enable callback function.")
     # save reference so it isn't garbage collected
     global _HAT_CALLBACK # pylint: disable=global-statement
