MAJOR = 1
MINOR = 4
<<<<<<< HEAD
SUB   = 0.1
=======
SUB   = 0.3
>>>>>>> d4e56ab7
NAME = daqhats
VERSION = $(MAJOR).$(MINOR).$(SUB)
INSTALL_DIR = /usr/local/lib
BUILD_DIR = ./build

CC = gcc
CFLAGS = -I../include -I/opt/vc/include -I/usr/include -fPIC -Wall -Wextra -g -O2 -DENABLE_LOCALES=Off
LDFLAGS = -L/opt/vc/lib -zdefs -shared -pthread -Wl,-soname,lib$(NAME).so.$(MAJOR)
DEPLIBS = -lm -lbcm_host
RM = rm -f
TARGET_LIB = lib$(NAME).so.$(VERSION)

SRCS = util.c mcc118.c mcc152.c mcc152_dac.c mcc152_dio.c gpio.c cJSON.c mcc134.c mcc134_adc.c nist.c mcc172.c mcc128.c
OBJS = $(SRCS:%.c=$(BUILD_DIR)/%.o)
DEPS = $(OBJS:%.o=%.d)

.PHONY: all clean

all: $(BUILD_DIR)/$(TARGET_LIB)

$(BUILD_DIR)/$(TARGET_LIB): $(OBJS)
	@mkdir -p $(@D)
	$(CC) ${LDFLAGS} -o $@ $^ $(DEPLIBS)

-include $(DEPS)

$(BUILD_DIR)/%.o : %.c
	@mkdir -p $(@D)
	$(CC) $(CFLAGS) -MMD -c $< -o $@


install:
	@cd ../include; make install; cd ../lib
	@install -d $(INSTALL_DIR)
	@install $(BUILD_DIR)/$(TARGET_LIB) $(INSTALL_DIR)
	@ldconfig
	@ln -frs $(INSTALL_DIR)/$(TARGET_LIB) $(INSTALL_DIR)/lib$(NAME).so

uninstall:
	@rm -rf $(INSTALL_DIR)/lib$(NAME).so*
	@ldconfig
	@cd ../include; make uninstall; cd ../lib
	@rm -rf build

.PHONY: clean

clean:
	@${RM} ${OBJS} ${DEPS}
	@rm -rf $(BUILD_DIR)<|MERGE_RESOLUTION|>--- conflicted
+++ resolved
@@ -1,10 +1,6 @@
 MAJOR = 1
 MINOR = 4
-<<<<<<< HEAD
-SUB   = 0.1
-=======
 SUB   = 0.3
->>>>>>> d4e56ab7
 NAME = daqhats
 VERSION = $(MAJOR).$(MINOR).$(SUB)
 INSTALL_DIR = /usr/local/lib
