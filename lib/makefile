--- conflicted
+++ resolved
@@ -1,11 +1,6 @@
 MAJOR = 1
-<<<<<<< HEAD
 MINOR = 2
-SUB   = 0
-=======
-MINOR = 1
-SUB   = 0.2
->>>>>>> 1b2249c6
+SUB   = 0.0
 NAME = daqhats
 VERSION = $(MAJOR).$(MINOR).$(SUB)
 INSTALL_DIR = /usr/local/lib
