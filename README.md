--- conflicted
+++ resolved
@@ -3,11 +3,7 @@
     <tr><td>Info</td><td>Contains C and Python Libraries for interacting with 
     Measurement Computing DAQ HAT boards.</td></tr>
     <tr><td>Author</td><td>Measurement Computing</td></tr>   
-<<<<<<< HEAD
     <tr><td>Library Version<td>1.3.0.0</td></tr>
-=======
-    <tr><td>Library Version<td>1.2.0.1</td></tr>
->>>>>>> e70011d1
 </table>
 
 ## About
