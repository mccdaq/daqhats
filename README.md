--- conflicted
+++ resolved
@@ -1,13 +1,9 @@
 # MCC DAQ HAT Library for Raspberry Pi
 <table>
-    <tr><td>Info</td><td>Contains C and Python Libraries for interacting with 
+    <tr><td>Info</td><td>Contains C and Python Libraries for interacting with
     Measurement Computing DAQ HAT boards.</td></tr>
-    <tr><td>Author</td><td>Measurement Computing</td></tr>   
-<<<<<<< HEAD
+    <tr><td>Author</td><td>Measurement Computing</td></tr>
     <tr><td>Library Version<td>1.4.0.0</td></tr>
-=======
-    <tr><td>Library Version<td>1.3.0.6</td></tr>
->>>>>>> 336b5355
 </table>
 
 ## About
@@ -16,25 +12,18 @@
 
 #### Supported MCC DAQ HAT hardware
 Hardware supported by this version of the MCC DAQ HAT Library:
-<<<<<<< HEAD
 - [MCC 118](https://nwright-mcc.github.io/daqhats/overview.html#mcc-118)
 - [MCC 128](https://nwright-mcc.github.io/daqhats/overview.html#mcc-128)
 - [MCC 134](https://nwright-mcc.github.io/daqhats/overview.html#mcc-134)
 - [MCC 152](https://nwright-mcc.github.io/daqhats/overview.html#mcc-152)
 - [MCC 172](https://nwright-mcc.github.io/daqhats/overview.html#mcc-172)
-=======
-- [MCC 118](https://mccdaq.github.io/daqhats/overview.html#mcc-118)
-- [MCC 134](https://mccdaq.github.io/daqhats/overview.html#mcc-134)
-- [MCC 152](https://mccdaq.github.io/daqhats/overview.html#mcc-152)
-- [MCC 172](https://mccdaq.github.io/daqhats/overview.html#mcc-172)
->>>>>>> 336b5355
 
 #### Hardware Compatibility
 The MCC DAQ HATs are compatible with all Raspberry Pi models with the 40-pin
-GPIO header (not the original Pi 1 A or B with the 26-pin header.) They are 
-generally not compatible with any other brand of Raspberry Pi HAT or add-on 
-board that attaches to the GPIO header, or devices that use the Raspberry Pi 
-SPI interface. 
+GPIO header (not the original Pi 1 A or B with the 26-pin header.) They are
+generally not compatible with any other brand of Raspberry Pi HAT or add-on
+board that attaches to the GPIO header, or devices that use the Raspberry Pi
+SPI interface.
 
 In particular, LCD displays that use the GPIO header (not HDMI) usually use the
 SPI interface and will prevent the DAQ HATs from working. Even if the display is
@@ -55,11 +44,11 @@
 Follow the instructions at https://www.raspberrypi.org/help/ for setting up a Raspberry Pi.
 
 ## Install Instructions
-1. Power off the Raspberry Pi and attach one or more DAQ HAT boards, using unique 
-   address settings for each. Refer to 
-   [Installing the HAT board](https://mccdaq.github.io/daqhats/hardware.html) 
+1. Power off the Raspberry Pi and attach one or more DAQ HAT boards, using unique
+   address settings for each. Refer to
+   [Installing the HAT board](https://nwright-mcc.github.io/daqhats/hardware.html)
    for detailed information.
-   When using a single board, leave it at address 0 (all address jumpers removed.) 
+   When using a single board, leave it at address 0 (all address jumpers removed.)
    One board must always be at address 0 to ensure that the OS reads a HAT EEPROM
    and initializes the hardware correctly.
 2. Power on the Pi, log in, and open a terminal window (if using the graphical interface.)
@@ -83,9 +72,9 @@
 
    ```sh
    cd ~
-   git clone https://github.com/mccdaq/daqhats.git
+   git clone https://github.com/nwright-mcc/daqhats.git
    ```
-7. Build and install the shared library, tools, and optional Python support. The 
+7. Build and install the shared library, tools, and optional Python support. The
    installer will install Python 3 support by default and ask if you want to install
    Python 2 support. It will also detect the HAT board EEPROMs and save the contents,
    if needed.
@@ -93,12 +82,12 @@
    ```sh
    cd ~/daqhats
    sudo ./install.sh
-   ```   
+   ```
 **Note:** If you encounter any errors during steps 5 - 7 then uininstall the daqhats
-library (if installed), go back to step 4, update your installed packages and reboot, 
+library (if installed), go back to step 4, update your installed packages and reboot,
 then repeat steps 5 - 7.
-   
-You can now run the example programs under ~/daqhats/examples and create your own 
+
+You can now run the example programs under ~/daqhats/examples and create your own
 programs. Refer to the [Examples](#examples) section below for more information.
 
 If you are using the Raspbian desktop interface, the DAQ HAT Manager utility will be
@@ -114,7 +103,7 @@
 images (see below.)
 
 #### Update the EEPROM images
-If you change your board stack, you must update the saved EEPROM images so that 
+If you change your board stack, you must update the saved EEPROM images so that
 the library has the correct board information. You can use the DAQ HAT Manager or the
 command:
 
@@ -155,8 +144,8 @@
 mcc172_firmware_update 0 ~/daqhats/tools/MCC_172.fw
 ```
 ## Examples
-The daqhats library includes example programs developed with C/C++ and Python. 
-The examples are available under ~/daqhats/examples, and are provided in the 
+The daqhats library includes example programs developed with C/C++ and Python.
+The examples are available under ~/daqhats/examples, and are provided in the
 following formats:
 
 - console-based (C/C++ and Python)
@@ -168,7 +157,7 @@
 Refer to the README.md file in each example folder for more information.
 
 ## Usage
-The following is a basic Python example demonstrating how to read MCC 118 voltage 
+The following is a basic Python example demonstrating how to read MCC 118 voltage
 inputs and display channel values.
 
 ```python
@@ -187,19 +176,19 @@
     sys.exit()
 
 # Read and display every channel
-for entry in board_list: 
+for entry in board_list:
     if entry.id == HatIDs.MCC_118:
         print("Board {}: MCC 118".format(entry.address))
         board = mcc118(entry.address)
         for channel in range(board.info().NUM_AI_CHANNELS):
             value = board.a_in_read(channel)
-            print("Ch {0}: {1:.3f}".format(channel, value))	
+            print("Ch {0}: {1:.3f}".format(channel, value))
 ```
-    
+
 ## Support/Feedback
-The **daqhats** library is supported by MCC. Contact technical support through 
+The **daqhats** library is supported by MCC. Contact technical support through
 our [support page](https://www.mccdaq.com/support/support_form.aspx).
 
-## Documentation 
-Documentation for the daqhats library is available at 
-https://mccdaq.github.io/daqhats/index.html.+## Documentation
+Documentation for the daqhats library is available at
+https://nwright-mcc.github.io/daqhats/index.html.