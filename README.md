# MCC DAQ HAT Library for Raspberry Pi
<table>
    <tr><td>Info</td><td>Contains C and Python Libraries for interacting with 
    Measurement Computing DAQ HAT boards.</td></tr>
    <tr><td>Author</td><td>Measurement Computing</td></tr>   
<<<<<<< HEAD
    <tr><td>Library Version<td>1.2.0</td></tr>
=======
    <tr><td>Library Version<td>1.1.0.2</td></tr>
>>>>>>> 1b2249c6
</table>

## About
This is the development repository for Measurement Computing DAQ HAT boards. The
**daqhats** library was created and is supported by Measurement Computing Corporation (MCC).

#### Supported MCC DAQ HAT hardware
Hardware supported by this version of the MCC DAQ HAT Library:
- [MCC 118](https://nwright98.github.io/daqhats_dev/overview.html#mcc-118)
- [MCC 134](https://nwright98.github.io/daqhats_dev/overview.html#mcc-134)
- [MCC 152](https://nwright98.github.io/daqhats_dev/overview.html#mcc-152)

## Prerequisites
- Raspbian or Raspbian Lite image (may work with other Raspberry Pi operating systems)
- Raspberry Pi A+, B+, 2, or 3 (A+, B, B+)
- C, C++, Python 2.7 or Python 3.4

## Raspberry Pi Configuration
Follow the instructions at https://www.raspberrypi.org/help/ for setting up a Raspberry Pi.

## Install Instructions
1. Power off the Raspberry Pi and attach one or more DAQ HAT boards, using unique 
   address settings for each. Refer to 
   [Installing the HAT board](https://mccdaq.github.io/daqhats/hardware.html) 
   for detailed information.
   When using a single board, leave it at address 0 (all address jumpers removed.) 
   One board must always be at address 0 to ensure that the OS reads a HAT EEPROM
   and initializes the hardware correctly.
2. Power on the Pi, log in, and open a terminal window (if using the graphical interface.)
3. Update your package list:

   ```sh
   sudo apt-get update
   ```
4. **Optional:** Update your installation packages and reboot:

   ```sh
   sudo apt-get dist-upgrade
   sudo reboot
   ```
5. Install git (if not installed):

   ```sh
   sudo apt-get install git
   ```
6. Download the daqhats library to the root of your home folder:

   ```sh
   cd ~
   git clone https://github.com/nwright98/daqhats_dev.git
   ```
7. Build and install the shared library, tools, and optional Python support. The 
   installer will ask if you want to install Python 2 and Python 3 support. It 
   will also detect the HAT board EEPROMs and save the contents, if needed.

   ```sh
   cd ~/daqhats
   sudo ./install.sh
   ```   
**Note:** If you encounter any errors during steps 5 - 7 then uininstall the daqhats
library (if installed), go back to step 4, update your installed packages and reboot, 
then repeat steps 5 - 7.
   
You can now run the example programs under ~/daqhats/examples and create your own 
programs. Refer to the [Examples](#examples) section below for more information.

There are simple control panel programs for each device type in ~/daqhats/tools. These 
may only be used when running the graphical version of Raspbian, and they provide easy 
access to the main features of each device type.

#### List the installed boards
You can use the tool **daqhats_list_boards** to display a list of the detected 
MCC DAQ HATs.  This list is generated from the EEPROM images, so it will not be 
correct if you change the board stack without updating the EEPROM images 
(see below.)

#### Update the EEPROM images
If you change your board stack, you must update the saved EEPROM images so that 
the library has the correct board information:

```sh
sudo daqhats_read_eeproms
```

#### Uninstall the daqhats library
If you want to uninstall the the daqhats library, use the following commands:

```sh
cd ~/daqhats
sudo ./uninstall.sh
```

## Firmware Updates
#### MCC 118
Use the firmware update tool to update the firmware on your MCC 118 board(s).
The "0" in the example below is the board address. Repeat the command for each
MCC 118 address in your board stack. This example demonstrates how to update the
firmware on the MCC 118 that is installed at address 0.

```sh
mcc118_firmware_update 0 ~/daqhats/tools/MCC_118.hex
```

## Examples
The daqhats library includes example programs developed with C/C++ and Python. 
The examples are available under ~/daqhats/examples, and are provided in the 
following formats:

- console-based (C/C++ and Python)
- User interface
  - Web server (Python)
  - IFTTT (If This Then That) trigger service (Python)
  - Data logger (C/C++)

Refer to the README.md file in each example folder for more information.

## Usage
The following is a basic Python example demonstrating how to read MCC 118 voltage 
inputs and display channel values.

```python
#!/usr/bin/env python
#
# MCC 118 example program
# Read and display analog input values
#
import sys
from daqhats import hat_list, HatIDs, mcc118

# get hat list of MCC daqhat boards
board_list = hat_list(filter_by_id = HatIDs.ANY)
if not board_list:
    print("No boards found")
    sys.exit()

# Read and display every channel
for entry in board_list: 
    if entry.id == HatIDs.MCC_118:
        print("Board {}: MCC 118".format(entry.address))
        board = mcc118(entry.address)
        for channel in range(board.info().NUM_AI_CHANNELS):
            value = board.a_in_read(channel)
            print("Ch {0}: {1:.3f}".format(channel, value))	
```
    
## Support/Feedback
The **daqhats** library is supported by MCC. Contact technical support through 
our [support page](https://www.mccdaq.com/support/support_form.aspx).

## Documentation 
Documentation for the daqhats library is available at 
https://nwright98.github.io/daqhats_dev/index.html.<|MERGE_RESOLUTION|>--- conflicted
+++ resolved
@@ -3,11 +3,8 @@
     <tr><td>Info</td><td>Contains C and Python Libraries for interacting with 
     Measurement Computing DAQ HAT boards.</td></tr>
     <tr><td>Author</td><td>Measurement Computing</td></tr>   
-<<<<<<< HEAD
-    <tr><td>Library Version<td>1.2.0</td></tr>
-=======
+    <tr><td>Library Version<td>1.2.0.0</td></tr>
     <tr><td>Library Version<td>1.1.0.2</td></tr>
->>>>>>> 1b2249c6
 </table>
 
 ## About
