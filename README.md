--- conflicted
+++ resolved
@@ -12,15 +12,9 @@
 
 #### Supported MCC DAQ HAT hardware
 Hardware supported by this version of the MCC DAQ HAT Library:
-<<<<<<< HEAD
-- [MCC 118](https://nwright-mcc.github.io/daqhats/overview.html#mcc-118)
-- [MCC 134](https://nwright-mcc.github.io/daqhats/overview.html#mcc-134)
-- [MCC 152](https://nwright-mcc.github.io/daqhats/overview.html#mcc-152)
-=======
 - [MCC 118](https://mccdaq.github.io/daqhats/overview.html#mcc-118)
 - [MCC 134](https://mccdaq.github.io/daqhats/overview.html#mcc-134)
 - [MCC 152](https://mccdaq.github.io/daqhats/overview.html#mcc-152)
->>>>>>> 59637fc7
 
 ## Prerequisites
 - Raspbian or Raspbian Lite image (may work with other Raspberry Pi operating systems)
@@ -62,14 +56,9 @@
    git clone https://github.com/nwright-mcc/daqhats.git daqhats_dev
    ```
 7. Build and install the shared library, tools, and optional Python support. The 
-<<<<<<< HEAD
-   installer will ask if you want to install Python 2 support. It 
-   will also detect the HAT board EEPROMs and save the contents, if needed.
-=======
    installer will install Python 3 support by default and ask if you want to install
    Python 2 support. It will also detect the HAT board EEPROMs and save the contents,
    if needed.
->>>>>>> 59637fc7
 
    ```sh
    cd ~/daqhats_dev
@@ -79,14 +68,6 @@
 library (if installed), go back to step 4, update your installed packages and reboot, 
 then repeat steps 5 - 7.
    
-<<<<<<< HEAD
-You can now run the example programs under ~/daqhats_dev/examples and create your own 
-programs. Refer to the [Examples](#examples) section below for more information.
-
-There are simple control panel programs for each device type in ~/daqhats_dev/tools. These 
-may only be used when running the graphical version of Raspbian, and they provide easy 
-access to the main features of each device type.
-=======
 You can now run the example programs under ~/daqhats/examples and create your own 
 programs. Refer to the [Examples](#examples) section below for more information.
 
@@ -95,7 +76,6 @@
 detected DAQ HATs, update the EEPROM files if you change your board stack, and launch
 control applications for each DAQ HAT to perform simple operations. The code for these
 programs is in the daqhats/tools/applications directory.
->>>>>>> 59637fc7
 
 #### List the installed boards
 You can use the DAQ HAT Manager or the **daqhats_list_boards** command to display a
@@ -128,11 +108,7 @@
 firmware on the MCC 118 that is installed at address 0.
 
 ```sh
-<<<<<<< HEAD
-mcc118_firmware_update 0 ~/daqhats_dev/tools/MCC_118.hex
-=======
 mcc118_firmware_update 0 ~/daqhats/tools/MCC_118.hex
->>>>>>> 59637fc7
 ```
 
 ## Examples
