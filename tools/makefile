--- conflicted
+++ resolved
@@ -47,9 +47,4 @@
 .DEFAULT_GOAL := all
 
 clean:
-<<<<<<< HEAD
-	@rm -f *.o *~ core mcc118_firmware_update mcc172_firmware_update
-
-=======
-	@rm -f *.o *~ core mcc118_firmware_update
->>>>>>> aa77b41e
+	@rm -f *.o *~ core mcc118_firmware_update mcc172_firmware_update