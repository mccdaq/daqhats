#!/usr/bin/env python3
"""
DAQ HAT manager
"""
import tkinter
import tkinter.font
from subprocess import check_output, Popen

class MessageDialog(tkinter.Toplevel):
    """ Message dialog box class """
    def __init__(self, parent, title, message):
        tkinter.Toplevel.__init__(self, parent)
        self.transient(parent)
        #top = self.top = Toplevel(parent)
        self.title(title)
        self.grab_set()
        self.protocol("WM_DELETE_WINDOW", self.cancel)

        myfont = tkinter.font.Font(
            family=tkinter.font.nametofont("TkDefaultFont")["family"],
            size=tkinter.font.nametofont("TkDefaultFont")["size"],
            weight=tkinter.font.nametofont("TkDefaultFont")["weight"])
        maxwidth = myfont.measure(message)
        tkinter.Message(self, width=maxwidth, text=message).pack(padx=5, pady=5, fill=tkinter.BOTH)

        button = tkinter.Button(self, text="OK", command=self.ok_pressed)
        button.pack(pady=5)

        self.geometry("+%d+%d" % (parent.winfo_rootx() + 20,
                                  parent.winfo_rooty() + 20))

        self.wait_window(self)

    def ok_pressed(self):
        """ Ok button handler """
        self.withdraw()
        self.update_idletasks()
        self.cancel()

    def cancel(self, _event=None):
        """ Cancel handler """
        self.master.focus_set()
        self.destroy()

class ControlApp:
    """ Application class """
    # pylint: disable=too-many-instance-attributes

    def __init__(self, master):
        self.master = master
        master.title("MCC DAQ HAT Manager")

        # Initialize variables
        self.device_open = False
        self.open_address = 0
        self.board = None
        self.app_list = []

        # GUI Setup

        self.bold_font = tkinter.font.Font(
            family=tkinter.font.nametofont("TkDefaultFont")["family"],
            size=tkinter.font.nametofont("TkDefaultFont")["size"],
            weight="bold")

        # Create and organize frames
        self.main_frame = tkinter.LabelFrame(master, text="Manage devices")
        self.main_frame.pack(side=tkinter.LEFT)

        self.device_frame = tkinter.LabelFrame(master, text="Control Apps")
        self.device_frame.pack(side=tkinter.RIGHT)


        # Create widgets

        self.list_devices_button = tkinter.Button(
            self.main_frame, text="List devices", command=self.pressed_list_button)
        self.read_eeprom_button = tkinter.Button(
            self.main_frame, text="Read EEPROMs", command=self.pressed_read_button)

        self.list_devices_button.pack(fill=tkinter.X)
        self.read_eeprom_button.pack(fill=tkinter.X)

        self.mcc118_button = tkinter.Button(
            self.device_frame, text="MCC 118 App", command=self.pressed_118_button)
        self.mcc134_button = tkinter.Button(
            self.device_frame, text="MCC 134 App", command=self.pressed_134_button)
        self.mcc152_button = tkinter.Button(
            self.device_frame, text="MCC 152 App", command=self.pressed_152_button)
        self.mcc172_button = tkinter.Button(
            self.device_frame, text="MCC 172 App", command=self.pressed_172_button)

        self.mcc118_button.pack(fill=tkinter.X)
        self.mcc134_button.pack(fill=tkinter.X)
        self.mcc152_button.pack(fill=tkinter.X)
        self.mcc172_button.pack(fill=tkinter.X)

        master.protocol('WM_DELETE_WINDOW', self.close) # exit cleanup

        icon = tkinter.PhotoImage(file='/usr/share/mcc/daqhats/icon.png')
        # pylint: disable=protected-access
        master.tk.call('wm', 'iconphoto', master._w, icon)


    # Event handlers
<<<<<<< HEAD
    def pressed_read_button(self):
        """ Read button handler """
        result = check_output(['gksudo', 'daqhats_read_eeproms'])
        _dlg = MessageDialog(self.master, 'Read EEPROMs', result)

    def pressed_list_button(self):
        """ List button handler """
=======
    def pressedReadButton(self):
        try:
            result = check_output(['pkexec', 'daqhats_read_eeproms'])
        except FileNotFoundError:
            result = check_output(['gksudo', 'daqhats_read_eeproms'])
            
        d = MessageDialog(self.master, 'Read EEPROMs', result)
        
    def pressedListButton(self):
>>>>>>> aa77b41e
        result = check_output('daqhats_list_boards')
        _dlg = MessageDialog(self.master, 'List Devices', result)

    def pressed_118_button(self):
        """ MCC 118 button handler """
        result = Popen('/usr/share/mcc/daqhats/mcc118_control_panel.py')
        self.app_list.append(result)

    def pressed_134_button(self):
        """ MCC 134 button handler """
        result = Popen('/usr/share/mcc/daqhats/mcc134_control_panel.py')
        self.app_list.append(result)

    def pressed_152_button(self):
        """ MCC 152 button handler """
        result = Popen('/usr/share/mcc/daqhats/mcc152_control_panel.py')
        self.app_list.append(result)

    def pressed_172_button(self):
        """ MCC 172 button handler """
        result = Popen('/usr/share/mcc/daqhats/mcc172_control_panel.py')
        self.app_list.append(result)

    def close(self):
        """ App close handler """
        for app in self.app_list:
            app.terminate()
        self.master.destroy()

def main():
    """ App entry point """
    root = tkinter.Tk()
    root.geometry("+0+0")
    _app = ControlApp(root)
    root.mainloop()

if __name__ == '__main__':
    main()<|MERGE_RESOLUTION|>--- conflicted
+++ resolved
@@ -103,25 +103,16 @@
 
 
     # Event handlers
-<<<<<<< HEAD
     def pressed_read_button(self):
         """ Read button handler """
-        result = check_output(['gksudo', 'daqhats_read_eeproms'])
+        try:
+            result = check_output(['pkexec', 'daqhats_read_eeproms'])
+        except FileNotFoundError:
+            result = check_output(['gksudo', 'daqhats_read_eeproms'])
         _dlg = MessageDialog(self.master, 'Read EEPROMs', result)
 
     def pressed_list_button(self):
         """ List button handler """
-=======
-    def pressedReadButton(self):
-        try:
-            result = check_output(['pkexec', 'daqhats_read_eeproms'])
-        except FileNotFoundError:
-            result = check_output(['gksudo', 'daqhats_read_eeproms'])
-            
-        d = MessageDialog(self.master, 'Read EEPROMs', result)
-        
-    def pressedListButton(self):
->>>>>>> aa77b41e
         result = check_output('daqhats_list_boards')
         _dlg = MessageDialog(self.master, 'List Devices', result)
 
