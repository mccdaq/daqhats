# Tools and Firmware

This directory contains library tools, test applications, and firmware files.

## Firmware Version History

### MCC 118
1.03:
   - Fixes occasional data corruption issue introduced in 1.02.

1.02:
   - Fixes problem with intermittent time shift in a sample on one channel when
     sampling multiple channels.

1.01:
   - Initial release.

### MCC 128
1.01:
<<<<<<< HEAD
   - Fixes issue where continuous scans could have a hardware or buffer overrun after 
     several minutes.
   - Fixes issue with a hang when stopping a scan on devices configured for external clock.
=======
   - Fix issue where continuous scans could have a hardware or buffer overrun after several minutes.
>>>>>>> 960977ca

1.00:
   - Initial release.

### MCC 172
1.01:
   - Fixes issue with the first scan after changing the trigger mode.

1.00:
   - Initial release.<|MERGE_RESOLUTION|>--- conflicted
+++ resolved
@@ -17,13 +17,10 @@
 
 ### MCC 128
 1.01:
-<<<<<<< HEAD
    - Fixes issue where continuous scans could have a hardware or buffer overrun after 
      several minutes.
+
    - Fixes issue with a hang when stopping a scan on devices configured for external clock.
-=======
-   - Fix issue where continuous scans could have a hardware or buffer overrun after several minutes.
->>>>>>> 960977ca
 
 1.00:
    - Initial release.
