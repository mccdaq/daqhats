#!/bin/sh

if [ "$(id -u)" != "0" ]; then
   echo "This script must be run as root" 1>&2
   exit 1
fi


modprobe i2c_dev
if [ -e "/dev/i2c-0" ]; then
   BUS=0
elif [ -e "/dev/i2c-3" ]; then
   BUS=3
else
   dtoverlay i2c-gpio i2c_gpio_sda=0 i2c_gpio_scl=1
   rc=$?
   if [ $rc != 0 ]; then
      echo "Loading of i2c-gpio dtoverlay failed. Do an rpi-update (and maybe apt update; apt upgrade)."
      exit $rc
   fi
   if [ -e "/dev/i2c-3" ]; then
      BUS=3
   else
      echo "Expected I2C bus (i2c-3) not found."
   fi
fi

#dtparam i2c_vc=on
#BUS=0

modprobe at24
rc=$?
if [ "$rc" != 0 ]; then
   echo "Modprobe of at24 failed. Do an rpi-update."
   exit $rc
fi

SYS=/sys/class/i2c-adapter/i2c-$BUS

rm -f /etc/mcc/hats/*.bin

echo "Reading..."

index=0
while [ "$index" -lt 8 ]
do
   address=$((0x50 + $index))
   devname=$(printf '%s/%s-%04x' $SYS $BUS $address)
   if [ ! -d "$devname" ]; then
      printf '24c32 0x%x' $address > $SYS/new_device
   fi

   # try to read the eeprom
   dd if=$devname/eeprom of=/dev/null bs=1 count=1 status=none 2> /dev/null
   rc=$?

   if [ "$rc" -eq 0 ]; then
      # successs, read the entire eeprom
<<<<<<< HEAD
      printf "Found HAT at address %d\n" $index
      #if [ "$index" != "0" ]; then
=======
      printf "Found EEPROM at address %d\n" $index
      if [ "$index" != "0" ]; then
>>>>>>> 73071e9d
         if [ ! -e "/etc/mcc/hats" ]; then
            mkdir -p "/etc/mcc/hats"
         fi
         dd if=$devname/eeprom of=/etc/mcc/hats/eeprom_$index.bin status=none
         sync
      #fi
   fi

   # remove the device
   printf '0x%x' $address > $SYS/delete_device

   index=$(($index + 1))
done

echo "Done"<|MERGE_RESOLUTION|>--- conflicted
+++ resolved
@@ -56,19 +56,14 @@
 
    if [ "$rc" -eq 0 ]; then
       # successs, read the entire eeprom
-<<<<<<< HEAD
-      printf "Found HAT at address %d\n" $index
-      #if [ "$index" != "0" ]; then
-=======
       printf "Found EEPROM at address %d\n" $index
       if [ "$index" != "0" ]; then
->>>>>>> 73071e9d
          if [ ! -e "/etc/mcc/hats" ]; then
             mkdir -p "/etc/mcc/hats"
          fi
          dd if=$devname/eeprom of=/etc/mcc/hats/eeprom_$index.bin status=none
          sync
-      #fi
+      fi
    fi
 
    # remove the device
