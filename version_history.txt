<<<<<<< HEAD
1.4.0.0:
    - Added support for the MCC 172
=======
1.3.0.4:
    - Added sensitivity factor setting to the MCC 172 data.
>>>>>>> a76e349f

1.3.0.3:
    - Added error reporting if user passes OPTS_EXTCLOCK when starting a scan on MCC 172.
    - Clarified MCC 172 documentation.

1.3.0.2:
    - Added support for rev 2 MCC 172 boards.

1.3.0.1:
    - Fixed scan bug from 1.2.0.3 for the MCC 172.

1.3.0:
    - Added support for the MCC 172.

1.2.0.4:
    - Fixed mismatch in error message strings in the C library.
    - Clarified the address jumper settings in the documentation.

1.2.0.3:
    - Fixed bug in MCC 118 scan data read functions where a 16-bit variable was
    used instead of 32 bits, so more than 64K samples per channel in the scan
    buffer would not be read at a time.
    - Fixed issue reading daqhat EEPROMs in newer versions of Raspbian Buster.
    - Added information on MCC 118 OEM.
    - Added daqhats_version command.
    - Added firmware version history to tools README file.

1.2.0.2:
    - Fixed MCC 118 scan thread sync issues that could cause occasional hangs
    when starting a scan.

1.2.0.1:
    - Fixed compile warnings in Raspbian Buster.
    - Fixed Python web server examples for compatibility with Dash 1.0.

1.2.0:
    - Added support for the MCC 134.
    - Fixed conflict with libi2c-dev.

1.1.0.3:
    - Cleared up some memory allocation errors reported by valgrind.
    - Set the value returned by open functions when trying to open the 
    wrong type of board to RESULT_INVALID_DEVICE (or an appropriate 
    exception message in Python.)
    - Fixed an issue with dash dependency in the MCC 118 web_server Python
    example.
    - Fixed an issue with segmentation faults when calling mcc118_open() after
    changing the locale.

1.1.0.2:
    - Fixed an issue with high CPU usage when waiting for a trigger on the
    MCC 118 - updated both library and trigger examples.
    - Lowered the max SPI clock rate for the MCC 118 to fix communications 
    issues on some systems.
    - Fixed an issue with MCC 152 DIO interrupt callbacks in Python when
    running a scan on a separate MCC 118
    
1.1.0.1: 
    - Fixed an issue with resource conflicts when using multiple threads in
    the same process (such as using multiple MCC 118s.)

1.1.0: 
    - Added support for the MCC 152.

1.0.0:
    - Initial release for the MCC 118.<|MERGE_RESOLUTION|>--- conflicted
+++ resolved
@@ -1,10 +1,8 @@
-<<<<<<< HEAD
 1.4.0.0:
     - Added support for the MCC 172
-=======
+
 1.3.0.4:
     - Added sensitivity factor setting to the MCC 172 data.
->>>>>>> a76e349f
 
 1.3.0.3:
     - Added error reporting if user passes OPTS_EXTCLOCK when starting a scan on MCC 172.
