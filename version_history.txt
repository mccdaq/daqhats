<<<<<<< HEAD
1.3.0.3:
    - Added error reporting if user passes OPTS_EXTCLOCK when starting a scan on MCC 172.
    - Clarified MCC 172 documentation.

1.3.0.2:
    - Added support for rev 2 MCC 172 boards.

1.3.0.1:
    - Fixed scan bug from 1.2.0.3 for the MCC 172.

1.3.0:
    - Added support for the MCC 172.
=======
1.2.0.4:
    - Fixed mismatch in error message strings in the C library.
    - Clarified the address jumper settings in the documentation.
>>>>>>> c97b7210

1.2.0.3:
    - Fixed bug in MCC 118 scan data read functions where a 16-bit variable was
    used instead of 32 bits, so more than 64K samples per channel in the scan
    buffer would not be read at a time.
    - Fixed issue reading daqhat EEPROMs in newer versions of Raspbian Buster.
    - Added information on MCC 118 OEM.
    - Added daqhats_version command.
    - Added firmware version history to tools README file.

1.2.0.2:
    - Fixed MCC 118 scan thread sync issues that could cause occasional hangs
    when starting a scan.

1.2.0.1:
    - Fixed compile warnings in Raspbian Buster.
    - Fixed Python web server examples for compatibility with Dash 1.0.

1.2.0:
    - Added support for the MCC 134.
    - Fixed conflict with libi2c-dev.

1.1.0.3:
    - Cleared up some memory allocation errors reported by valgrind.
    - Set the value returned by open functions when trying to open the 
    wrong type of board to RESULT_INVALID_DEVICE (or an appropriate 
    exception message in Python.)
    - Fixed an issue with dash dependency in the MCC 118 web_server Python
    example.
    - Fixed an issue with segmentation faults when calling mcc118_open() after
    changing the locale.

1.1.0.2:
    - Fixed an issue with high CPU usage when waiting for a trigger on the
    MCC 118 - updated both library and trigger examples.
    - Lowered the max SPI clock rate for the MCC 118 to fix communications 
    issues on some systems.
    - Fixed an issue with MCC 152 DIO interrupt callbacks in Python when
    running a scan on a separate MCC 118
    
1.1.0.1: 
    - Fixed an issue with resource conflicts when using multiple threads in
    the same process (such as using multiple MCC 118s.)

1.1.0: 
    - Added support for the MCC 152.

1.0.0:
    - Initial release for the MCC 118.<|MERGE_RESOLUTION|>--- conflicted
+++ resolved
@@ -1,4 +1,3 @@
-<<<<<<< HEAD
 1.3.0.3:
     - Added error reporting if user passes OPTS_EXTCLOCK when starting a scan on MCC 172.
     - Clarified MCC 172 documentation.
@@ -11,11 +10,10 @@
 
 1.3.0:
     - Added support for the MCC 172.
-=======
+
 1.2.0.4:
     - Fixed mismatch in error message strings in the C library.
     - Clarified the address jumper settings in the documentation.
->>>>>>> c97b7210
 
 1.2.0.3:
     - Fixed bug in MCC 118 scan data read functions where a 16-bit variable was
